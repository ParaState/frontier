--- conflicted
+++ resolved
@@ -40,13 +40,8 @@
 	generic::DigestItem, traits::UniqueSaturatedInto, DispatchError,
 };
 use evm::ExitReason;
-<<<<<<< HEAD
 use fp_vm::{CallOrCreateInfo, ExtendExitReason, EVMCStatusCode};
-use pallet_vm::{Runner, GasWeightMapping};
-=======
-use fp_evm::CallOrCreateInfo;
-use pallet_evm::{Runner, GasWeightMapping, FeeCalculator};
->>>>>>> 6e2e9083
+use pallet_vm::{Runner, GasWeightMapping, FeeCalculator};
 use sha3::{Digest, Keccak256};
 use codec::{Encode, Decode};
 use fp_consensus::{FRONTIER_ENGINE_ID, PostLog, PreLog};
@@ -155,90 +150,7 @@
 		fn transact(origin, transaction: ethereum::Transaction) -> DispatchResultWithPostInfo {
 			ensure_none(origin)?;
 
-<<<<<<< HEAD
-			let source = Self::recover_signer(&transaction)
-				.ok_or_else(|| Error::<T>::InvalidSignature)?;
-
-			let transaction_hash = H256::from_slice(
-				Keccak256::digest(&rlp::encode(&transaction)).as_slice()
-			);
-			let transaction_index = Pending::get().len() as u32;
-
-			let (to, contract_address, info) = Self::execute(
-				source,
-				transaction.input.clone(),
-				transaction.value,
-				transaction.gas_limit,
-				Some(transaction.gas_price),
-				Some(transaction.nonce),
-				transaction.action,
-				None,
-			)?;
-
-			let (reason, status, used_gas) = match info {
-				CallOrCreateInfo::Call(info) => {
-					(info.exit_reason, TransactionStatus {
-						transaction_hash,
-						transaction_index,
-						from: source,
-						to,
-						contract_address: None,
-						logs: info.logs.clone(),
-						logs_bloom: {
-							let mut bloom: Bloom = Bloom::default();
-							Self::logs_bloom(
-								info.logs,
-								&mut bloom
-							);
-							bloom
-						},
-					}, info.used_gas)
-				},
-				CallOrCreateInfo::Create(info) => {
-					(info.exit_reason, TransactionStatus {
-						transaction_hash,
-						transaction_index,
-						from: source,
-						to,
-						contract_address: Some(info.value),
-						logs: info.logs.clone(),
-						logs_bloom: {
-							let mut bloom: Bloom = Bloom::default();
-							Self::logs_bloom(
-								info.logs,
-								&mut bloom
-							);
-							bloom
-						},
-					}, info.used_gas)
-				},
-			};
-
-			let receipt = ethereum::Receipt {
-				state_root: match reason {
-					ExtendExitReason::ExitReason(ExitReason::Succeed(_)) => H256::from_low_u64_be(1),
-					ExtendExitReason::ExitReason(ExitReason::Error(_)) => H256::from_low_u64_le(0),
-					ExtendExitReason::ExitReason(ExitReason::Revert(_)) => H256::from_low_u64_le(0),
-					ExtendExitReason::ExitReason(ExitReason::Fatal(_)) => H256::from_low_u64_le(0),
-					ExtendExitReason::EVMCStatusCode(s) => {
-						match s {
-							EVMCStatusCode::EvmcSuccess => H256::from_low_u64_be(1),
-							_ => H256::from_low_u64_le(0),
-						}
-					}
-				},
-				used_gas,
-				logs_bloom: status.clone().logs_bloom,
-				logs: status.clone().logs,
-			};
-
-			Pending::append((transaction, status, receipt));
-
-			Self::deposit_event(Event::Executed(source, contract_address.unwrap_or_default(), transaction_hash, reason.into()));
-			Ok(Some(T::GasWeightMapping::gas_to_weight(used_gas.unique_saturated_into())).into())
-=======
 			Self::do_transact(transaction)
->>>>>>> 6e2e9083
 		}
 
 		fn on_finalize(n: T::BlockNumber) {
@@ -292,15 +204,11 @@
 			let origin = Self::recover_signer(&transaction)
 				.ok_or_else(|| InvalidTransaction::Custom(TransactionValidationError::InvalidSignature as u8))?;
 
-<<<<<<< HEAD
-			let account_data = pallet_vm::Module::<T>::account_basic(&origin);
-=======
 			if transaction.gas_limit >= T::BlockGasLimit::get() {
 				return InvalidTransaction::Custom(TransactionValidationError::InvalidGasLimit as u8).into();
 			}
 
-			let account_data = pallet_evm::Module::<T>::account_basic(&origin);
->>>>>>> 6e2e9083
+			let account_data = pallet_vm::Module::<T>::account_basic(&origin);
 
 			if transaction.nonce < account_data.nonce {
 				return InvalidTransaction::Stale.into();
@@ -480,10 +388,16 @@
 
 		let receipt = ethereum::Receipt {
 			state_root: match reason {
-				ExitReason::Succeed(_) => H256::from_low_u64_be(1),
-				ExitReason::Error(_) => H256::from_low_u64_le(0),
-				ExitReason::Revert(_) => H256::from_low_u64_le(0),
-				ExitReason::Fatal(_) => H256::from_low_u64_le(0),
+				ExtendExitReason::ExitReason(ExitReason::Succeed(_)) => H256::from_low_u64_be(1),
+				ExtendExitReason::ExitReason(ExitReason::Error(_)) => H256::from_low_u64_le(0),
+				ExtendExitReason::ExitReason(ExitReason::Revert(_)) => H256::from_low_u64_le(0),
+				ExtendExitReason::ExitReason(ExitReason::Fatal(_)) => H256::from_low_u64_le(0),
+				ExtendExitReason::EVMCStatusCode(s) => {
+					match s {
+						EVMCStatusCode::EvmcSuccess => H256::from_low_u64_be(1),
+						_ => H256::from_low_u64_le(0),
+					}
+				}
 			},
 			used_gas,
 			logs_bloom: status.clone().logs_bloom,
@@ -492,7 +406,7 @@
 
 		Pending::append((transaction, status, receipt));
 
-		Self::deposit_event(Event::Executed(source, contract_address.unwrap_or_default(), transaction_hash, reason));
+		Self::deposit_event(Event::Executed(source, contract_address.unwrap_or_default(), transaction_hash, reason.into()));
 		Ok(PostDispatchInfo {
 			actual_weight: Some(T::GasWeightMapping::gas_to_weight(used_gas.unique_saturated_into())),
 			pays_fee: Pays::No,
