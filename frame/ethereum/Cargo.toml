[package]
name = "pallet-ethereum"
version = "2.0.0-dev"
authors = ["Parity Technologies <admin@parity.io>"]
edition = "2018"
description = "Ethereum compatibility full block processing emulation pallet for Substrate."
license = "Apache-2.0"

[dependencies]
rustc-hex = { version = "2.1.0", default-features = false }
serde = { version = "1.0.101", optional = true }
<<<<<<< HEAD
codec = { package = "parity-scale-codec", version = "1.0.0", default-features = false }
frame-support = { version = "2.0.0-dev", default-features = false, git = "https://github.com/paritytech/substrate.git", branch = "frontier" }
frame-system = { version = "2.0.0-dev", default-features = false, git = "https://github.com/paritytech/substrate.git", branch = "frontier" }
pallet-balances = { version = "2.0.0-dev", default-features = false, git = "https://github.com/paritytech/substrate.git", branch = "frontier" }
pallet-timestamp = { version = "2.0.0-dev", default-features = false, git = "https://github.com/paritytech/substrate.git", branch = "frontier" }
pallet-vm = { version = "2.0.0-dev", default-features = false, path = "../vm" }
sp-runtime = { version = "2.0.0-dev", default-features = false, git = "https://github.com/paritytech/substrate.git", branch = "frontier" }
sp-std = { version = "2.0.0-dev", default-features = false, git = "https://github.com/paritytech/substrate.git", branch = "frontier" }
sp-io = { version = "2.0.0-dev", default-features = false, git = "https://github.com/paritytech/substrate.git", branch = "frontier" }
fp-vm = { version = "0.8.0", default-features = false, path = "../../primitives/vm" }
evm = { version = "0.23.0", features = ["with-codec"], default-features = false }
ethereum = { version = "0.6", default-features = false, features = ["with-codec"] }
ethereum-types = { version = "0.10", default-features = false }
=======
codec = { package = "parity-scale-codec", version = "2.0.0", default-features = false }
frame-support = { version = "3.0.0", default-features = false, git = "https://github.com/paritytech/substrate.git", branch = "frontier" }
frame-system = { version = "3.0.0", default-features = false, git = "https://github.com/paritytech/substrate.git", branch = "frontier" }
pallet-balances = { version = "3.0.0", default-features = false, git = "https://github.com/paritytech/substrate.git", branch = "frontier" }
pallet-timestamp = { version = "3.0.0", default-features = false, git = "https://github.com/paritytech/substrate.git", branch = "frontier" }
pallet-evm = { version = "4.0.0-dev", default-features = false, path = "../evm" }
sp-runtime = { version = "3.0.0", default-features = false, git = "https://github.com/paritytech/substrate.git", branch = "frontier" }
sp-std = { version = "3.0.0", default-features = false, git = "https://github.com/paritytech/substrate.git", branch = "frontier" }
sp-io = { version = "3.0.0", default-features = false, git = "https://github.com/paritytech/substrate.git", branch = "frontier" }
fp-evm = { version = "2.0.0-dev", default-features = false, path = "../../primitives/evm" }
evm = { version = "0.27.0", features = ["with-codec"], default-features = false }
ethereum = { version = "0.7.1", default-features = false, features = ["with-codec"] }
ethereum-types = { version = "0.11", default-features = false }
>>>>>>> 6e2e9083
rlp = { version = "0.5", default-features = false }
sha3 = { version = "0.8", default-features = false }
libsecp256k1 = { version = "0.3", default-features = false }
fp-consensus = { version = "1.0.0", path = "../../primitives/consensus", default-features = false }
fp-rpc = { version = "2.0.0", path = "../../primitives/rpc", default-features = false }
fp-storage = { version = "1.0.1", path = "../../primitives/storage", default-features = false}

[dev-dependencies]
sp-core = { version = "3.0.0", git = "https://github.com/paritytech/substrate.git", branch = "frontier" }

[features]
default = ["std"]
std = [
	"serde",
	"rustc-hex/std",
	"codec/std",
	"sp-runtime/std",
	"frame-support/std",
	"frame-system/std",
	"pallet-balances/std",
	"pallet-timestamp/std",
	"pallet-vm/std",
	"sp-io/std",
	"sp-std/std",
	"fp-vm/std",
	"ethereum/std",
	"ethereum-types/std",
	"rlp/std",
	"sha3/std",
	"libsecp256k1/std",
	"fp-consensus/std",
	"fp-rpc/std",
	"fp-storage/std",
	"evm/std",
]<|MERGE_RESOLUTION|>--- conflicted
+++ resolved
@@ -9,35 +9,19 @@
 [dependencies]
 rustc-hex = { version = "2.1.0", default-features = false }
 serde = { version = "1.0.101", optional = true }
-<<<<<<< HEAD
-codec = { package = "parity-scale-codec", version = "1.0.0", default-features = false }
-frame-support = { version = "2.0.0-dev", default-features = false, git = "https://github.com/paritytech/substrate.git", branch = "frontier" }
-frame-system = { version = "2.0.0-dev", default-features = false, git = "https://github.com/paritytech/substrate.git", branch = "frontier" }
-pallet-balances = { version = "2.0.0-dev", default-features = false, git = "https://github.com/paritytech/substrate.git", branch = "frontier" }
-pallet-timestamp = { version = "2.0.0-dev", default-features = false, git = "https://github.com/paritytech/substrate.git", branch = "frontier" }
-pallet-vm = { version = "2.0.0-dev", default-features = false, path = "../vm" }
-sp-runtime = { version = "2.0.0-dev", default-features = false, git = "https://github.com/paritytech/substrate.git", branch = "frontier" }
-sp-std = { version = "2.0.0-dev", default-features = false, git = "https://github.com/paritytech/substrate.git", branch = "frontier" }
-sp-io = { version = "2.0.0-dev", default-features = false, git = "https://github.com/paritytech/substrate.git", branch = "frontier" }
-fp-vm = { version = "0.8.0", default-features = false, path = "../../primitives/vm" }
-evm = { version = "0.23.0", features = ["with-codec"], default-features = false }
-ethereum = { version = "0.6", default-features = false, features = ["with-codec"] }
-ethereum-types = { version = "0.10", default-features = false }
-=======
 codec = { package = "parity-scale-codec", version = "2.0.0", default-features = false }
 frame-support = { version = "3.0.0", default-features = false, git = "https://github.com/paritytech/substrate.git", branch = "frontier" }
 frame-system = { version = "3.0.0", default-features = false, git = "https://github.com/paritytech/substrate.git", branch = "frontier" }
 pallet-balances = { version = "3.0.0", default-features = false, git = "https://github.com/paritytech/substrate.git", branch = "frontier" }
 pallet-timestamp = { version = "3.0.0", default-features = false, git = "https://github.com/paritytech/substrate.git", branch = "frontier" }
-pallet-evm = { version = "4.0.0-dev", default-features = false, path = "../evm" }
+pallet-vm = { version = "4.0.0-dev", default-features = false, path = "../vm" }
 sp-runtime = { version = "3.0.0", default-features = false, git = "https://github.com/paritytech/substrate.git", branch = "frontier" }
 sp-std = { version = "3.0.0", default-features = false, git = "https://github.com/paritytech/substrate.git", branch = "frontier" }
 sp-io = { version = "3.0.0", default-features = false, git = "https://github.com/paritytech/substrate.git", branch = "frontier" }
-fp-evm = { version = "2.0.0-dev", default-features = false, path = "../../primitives/evm" }
+fp-vm = { version = "2.0.0-dev", default-features = false, path = "../../primitives/vm" }
 evm = { version = "0.27.0", features = ["with-codec"], default-features = false }
 ethereum = { version = "0.7.1", default-features = false, features = ["with-codec"] }
 ethereum-types = { version = "0.11", default-features = false }
->>>>>>> 6e2e9083
 rlp = { version = "0.5", default-features = false }
 sha3 = { version = "0.8", default-features = false }
 libsecp256k1 = { version = "0.3", default-features = false }
