// SPDX-License-Identifier: GPL-3.0-or-later WITH Classpath-exception-2.0
// This file is part of Frontier.
//
// Copyright (c) 2020 Parity Technologies (UK) Ltd.
//
// This program is free software: you can redistribute it and/or modify
// it under the terms of the GNU General Public License as published by
// the Free Software Foundation, either version 3 of the License, or
// (at your option) any later version.
//
// This program is distributed in the hope that it will be useful,
// but WITHOUT ANY WARRANTY; without even the implied warranty of
// MERCHANTABILITY or FITNESS FOR A PARTICULAR PURPOSE. See the
// GNU General Public License for more details.
//
// You should have received a copy of the GNU General Public License
// along with this program. If not, see <https://www.gnu.org/licenses/>.

mod eth;
mod eth_pubsub;
mod overrides;

pub use eth::{
	EthApi, EthApiServer, EthFilterApi, EthFilterApiServer, NetApi, NetApiServer, Web3Api, Web3ApiServer,
	EthTask,
};
pub use eth_pubsub::{EthPubSubApi, EthPubSubApiServer, HexEncodedIdProvider};
pub use overrides::{StorageOverride, SchemaV1Override, OverrideHandle, RuntimeApiStorageOverride};

use ethereum_types::{H160, H256};
use ethereum::{
	Transaction as EthereumTransaction, TransactionMessage as EthereumTransactionMessage,
};
use jsonrpc_core::{ErrorCode, Error, Value};
use rustc_hex::ToHex;
use pallet_vm::{ExtendExitReason, ExitReason, EVMCStatusCode};
use sha3::{Digest, Keccak256};
use evm::ExitError;

pub mod frontier_backend_client {

	use super::internal_err;

	use sp_runtime::traits::{Block as BlockT, BlakeTwo256, Zero, UniqueSaturatedInto};
	use sp_storage::StorageKey;
	use sp_blockchain::HeaderBackend;
	use sp_api::{BlockId, HeaderT};
	use sc_client_api::backend::{StorageProvider, Backend, StateBackend};
	use fc_rpc_core::types::BlockNumber;
	use fp_storage::PALLET_ETHEREUM_SCHEMA;

	use jsonrpc_core::Result as RpcResult;
	use codec::Decode;

	use ethereum_types::H256;
	use pallet_ethereum::EthereumStorageSchema;

	pub fn native_block_id<B: BlockT, C>(client: &C, backend: &fc_db::Backend<B>, number: Option<BlockNumber>) -> RpcResult<Option<BlockId<B>>> where
		B: BlockT,
		C: HeaderBackend<B> + 'static,
		B: BlockT<Hash=H256> + Send + Sync + 'static,
		C: Send + Sync + 'static,
	{
		Ok(match number.unwrap_or(BlockNumber::Latest) {
			BlockNumber::Hash { hash, .. } => {
				load_hash::<B>(backend, hash).unwrap_or(None)
			},
			BlockNumber::Num(number) => {
				Some(BlockId::Number(number.unique_saturated_into()))
			},
			BlockNumber::Latest => {
				Some(BlockId::Hash(
					client.info().best_hash
				))
			},
			BlockNumber::Earliest => {
				Some(BlockId::Number(Zero::zero()))
			},
			BlockNumber::Pending => {
				None
			}
		})
	}

	pub fn load_hash<B: BlockT>(backend: &fc_db::Backend<B>, hash: H256) -> RpcResult<Option<BlockId<B>>> where
		B: BlockT,
		B: BlockT<Hash=H256> + Send + Sync + 'static,
	{
		let substrate_hash = backend.mapping().block_hash(&hash)
			.map_err(|err| internal_err(format!("fetch aux store failed: {:?}", err)))?;

		if let Some(substrate_hash) = substrate_hash {
			return Ok(Some(
				BlockId::Hash(substrate_hash)
			));
		}
		Ok(None)
	}

	pub fn onchain_storage_schema<B: BlockT, C, BE>(client: &C, at: BlockId<B>) -> EthereumStorageSchema where
		B: BlockT,
		C: StorageProvider<B, BE>,
		BE: Backend<B> + 'static,
		BE::State: StateBackend<BlakeTwo256>,
		B: BlockT<Hash=H256> + Send + Sync + 'static,
		C: Send + Sync + 'static,
	{
		match client.storage(&at, &StorageKey(PALLET_ETHEREUM_SCHEMA.to_vec())) {
			Ok(Some(bytes)) => Decode::decode(&mut &bytes.0[..]).ok().unwrap_or(EthereumStorageSchema::Undefined),
			_ => EthereumStorageSchema::Undefined,
		}
	}

	pub fn is_canon<B: BlockT, C>(client: &C, target_hash: H256) -> bool where
		B: BlockT,
		C: HeaderBackend<B> + 'static,
		B: BlockT<Hash=H256> + Send + Sync + 'static,
		C: Send + Sync + 'static,
	{
		if let Ok(Some(number)) = client.number(target_hash) {
			if let Ok(Some(header)) = client.header(BlockId::Number(number)) {
				return header.hash() == target_hash;
			}
		}
		false
	}

	pub fn load_transactions<B: BlockT, C>(client: &C, backend: &fc_db::Backend<B>, transaction_hash: H256) -> RpcResult<Option<(H256, u32)>> where
		B: BlockT,
		C: HeaderBackend<B> + 'static,
		B: BlockT<Hash=H256> + Send + Sync + 'static,
		C: Send + Sync + 'static,
	{
		let transaction_metadata = backend.mapping().transaction_metadata(&transaction_hash)
			.map_err(|err| internal_err(format!("fetch aux store failed: {:?}", err)))?;

			if transaction_metadata.len() == 1 {
				Ok(Some((
					transaction_metadata[0].ethereum_block_hash,
					transaction_metadata[0].ethereum_index,
				)))
			} else if transaction_metadata.len() > 1 {
				transaction_metadata
					.iter()
					.find(|meta| is_canon::<B, C>(client, meta.block_hash))
					.map_or(
						Ok(Some((
							transaction_metadata[0].ethereum_block_hash,
							transaction_metadata[0].ethereum_index,
						))),
						|meta| Ok(Some((meta.ethereum_block_hash, meta.ethereum_index))),
					)
			} else {
				Ok(None)
			}
	}
}

pub fn internal_err<T: ToString>(message: T) -> Error {
	Error {
		code: ErrorCode::InternalError,
		message: message.to_string(),
		data: None
	}
}

pub fn error_on_execution_failure(reason: &ExtendExitReason, data: &[u8]) -> Result<(), Error> {
	match reason {
<<<<<<< HEAD
		ExtendExitReason::ExitReason(ExitReason::Succeed(_)) => Ok(()),
		ExtendExitReason::ExitReason(ExitReason::Error(e)) => {
=======
		ExitReason::Succeed(_) => Ok(()),
		ExitReason::Error(e) => {
			if *e == ExitError::OutOfGas {
				// `ServerError(0)` will be useful in estimate gas
				return Err(Error {
					code: ErrorCode::ServerError(0),
					message: format!("out of gas"),
					data: None,
				});
			}
>>>>>>> 6e2e9083
			Err(Error {
				code: ErrorCode::InternalError,
				message: format!("evm error: {:?}", e),
				data: Some(Value::String("0x".to_string()))
			})
		},
		ExtendExitReason::ExitReason(ExitReason::Revert(_)) => {
			let mut message = "VM Exception while processing transaction: revert".to_string();
			// A minimum size of error function selector (4) + offset (32) + string length (32)
			// should contain a utf-8 encoded revert reason.
			if data.len() > 68 {
				let message_len = data[36..68].iter().sum::<u8>();
				let body: &[u8] = &data[68..68 + message_len as usize];
				if let Ok(reason) = std::str::from_utf8(body) {
					message = format!("{} {}", message, reason.to_string());
				}
			}
			Err(Error {
				code: ErrorCode::InternalError,
				message,
				data: Some(Value::String(data.to_hex()))
			})
		},
		ExtendExitReason::ExitReason(ExitReason::Fatal(e)) => {
			Err(Error {
				code: ErrorCode::InternalError,
				message: format!("evm fatal: {:?}", e),
				data: Some(Value::String("0x".to_string()))
			})
		},
		ExtendExitReason::EVMCStatusCode(status) => {
			match status {
				EVMCStatusCode::EvmcSuccess => Ok(()),
				_ => {
					Err(Error {
						code: ErrorCode::InternalError,
						message: format!("evmc vm error: {:?}", status),
						data: Some(Value::String("0x".to_string()))
					})
				},
			}
		},
	}
}

pub fn public_key(transaction: &EthereumTransaction) -> Result<
	[u8; 64], sp_io::EcdsaVerifyError
> {
	let mut sig = [0u8; 65];
	let mut msg = [0u8; 32];
	sig[0..32].copy_from_slice(&transaction.signature.r()[..]);
	sig[32..64].copy_from_slice(&transaction.signature.s()[..]);
	sig[64] = transaction.signature.standard_v();
	msg.copy_from_slice(&EthereumTransactionMessage::from(transaction.clone()).hash()[..]);

	sp_io::crypto::secp256k1_ecdsa_recover(&sig, &msg)
}

/// A generic Ethereum signer.
pub trait EthSigner: Send + Sync {
	/// Available accounts from this signer.
	fn accounts(&self) -> Vec<H160>;
	/// Sign a transaction message using the given account in message.
	fn sign(
		&self,
		message: ethereum::TransactionMessage,
		address: &H160,
	) -> Result<ethereum::Transaction, Error>;
}

pub struct EthDevSigner {
	keys: Vec<secp256k1::SecretKey>,
}

impl EthDevSigner {
	pub fn new() -> Self {
		Self {
			keys: vec![
				secp256k1::SecretKey::parse(&[
					0x11, 0x11, 0x11, 0x11, 0x11, 0x11, 0x11, 0x11,
					0x11, 0x11, 0x11, 0x11, 0x11, 0x11, 0x11, 0x11,
					0x11, 0x11, 0x11, 0x11, 0x11, 0x11, 0x11, 0x11,
					0x11, 0x11, 0x11, 0x11, 0x11, 0x11, 0x11, 0x11,
				]).expect("Test key is valid; qed"),
			],
		}
	}
}

impl EthSigner for EthDevSigner {
	fn accounts(&self) -> Vec<H160> {
		self.keys.iter().map(|secret| {
			let public = secp256k1::PublicKey::from_secret_key(secret);
			let mut res = [0u8; 64];
			res.copy_from_slice(&public.serialize()[1..65]);

			H160::from(H256::from_slice(Keccak256::digest(&res).as_slice()))
		}).collect()
	}

	fn sign(
		&self,
		message: ethereum::TransactionMessage,
		address: &H160,
	) -> Result<ethereum::Transaction, Error> {
		let mut transaction = None;

		for secret in &self.keys {
			let key_address = {
				let public = secp256k1::PublicKey::from_secret_key(secret);
				let mut res = [0u8; 64];
				res.copy_from_slice(&public.serialize()[1..65]);
				H160::from(H256::from_slice(Keccak256::digest(&res).as_slice()))
			};

			if &key_address == address {
				let signing_message = secp256k1::Message::parse_slice(&message.hash()[..])
					.map_err(|_| internal_err("invalid signing message"))?;
				let (signature, recid) = secp256k1::sign(&signing_message, secret);

				let v = match message.chain_id {
					None => 27 + recid.serialize() as u64,
					Some(chain_id) => 2 * chain_id + 35 + recid.serialize() as u64,
				};
				let rs = signature.serialize();
				let r = H256::from_slice(&rs[0..32]);
				let s = H256::from_slice(&rs[32..64]);

				transaction = Some(ethereum::Transaction {
					nonce: message.nonce,
					gas_price: message.gas_price,
					gas_limit: message.gas_limit,
					action: message.action,
					value: message.value,
					input: message.input.clone(),
					signature: ethereum::TransactionSignature::new(v, r, s)
						.ok_or(internal_err("signer generated invalid signature"))?,
				});

				break
			}
		}

		transaction.ok_or(internal_err("signer not available"))
	}
}<|MERGE_RESOLUTION|>--- conflicted
+++ resolved
@@ -166,12 +166,8 @@
 
 pub fn error_on_execution_failure(reason: &ExtendExitReason, data: &[u8]) -> Result<(), Error> {
 	match reason {
-<<<<<<< HEAD
 		ExtendExitReason::ExitReason(ExitReason::Succeed(_)) => Ok(()),
 		ExtendExitReason::ExitReason(ExitReason::Error(e)) => {
-=======
-		ExitReason::Succeed(_) => Ok(()),
-		ExitReason::Error(e) => {
 			if *e == ExitError::OutOfGas {
 				// `ServerError(0)` will be useful in estimate gas
 				return Err(Error {
@@ -180,7 +176,6 @@
 					data: None,
 				});
 			}
->>>>>>> 6e2e9083
 			Err(Error {
 				code: ErrorCode::InternalError,
 				message: format!("evm error: {:?}", e),
