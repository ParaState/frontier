--- conflicted
+++ resolved
@@ -12,27 +12,6 @@
 jsonrpc-core-client = "14.0.3"
 jsonrpc-pubsub = "15.0.0"
 log = "0.4.8"
-<<<<<<< HEAD
-ethereum-types = "0.10.0"
-fc-consensus = { path = "../consensus" }
-fc-db = { path = "../db" }
-fc-rpc-core = { path = "../rpc-core" }
-fp-rpc = { path = "../../primitives/rpc" }
-sp-io = { git = "https://github.com/paritytech/substrate.git", branch = "frontier" }
-sp-runtime = { git = "https://github.com/paritytech/substrate.git", branch = "frontier" }
-sp-api = { git = "https://github.com/paritytech/substrate.git", branch = "frontier" }
-sp-transaction-pool = { git = "https://github.com/paritytech/substrate.git", branch = "frontier" }
-sp-storage = { git = "https://github.com/paritytech/substrate.git", branch = "frontier" }
-sp-blockchain = { git = "https://github.com/paritytech/substrate.git", branch = "frontier" }
-sc-service = { git = "https://github.com/paritytech/substrate.git", branch = "frontier" }
-sc-client-api = { git = "https://github.com/paritytech/substrate.git", branch = "frontier" }
-sc-rpc = { git = "https://github.com/paritytech/substrate.git", branch = "frontier" }
-sc-network = { git = "https://github.com/paritytech/substrate.git", branch = "frontier" }
-pallet-vm = { path = "../../frame/vm" }
-pallet-ethereum = { path = "../../frame/ethereum" }
-ethereum = { version = "0.6", features = ["with-codec"] }
-codec = { package = "parity-scale-codec", version = "1.0.0" }
-=======
 ethereum-types = "0.11.0"
 evm = "0.27.0"
 fc-consensus = { version = "2.0.0-dev", path = "../consensus" }
@@ -51,12 +30,11 @@
 sc-client-api = { version = "3.0.0", git = "https://github.com/paritytech/substrate.git", branch = "frontier" }
 sc-rpc = { version = "3.0.0", git = "https://github.com/paritytech/substrate.git", branch = "frontier" }
 sc-network = { version = "0.9.0", git = "https://github.com/paritytech/substrate.git", branch = "frontier" }
-pallet-evm = { version = "4.0.0-dev", path = "../../frame/evm" }
-fp-evm = { version = "2.0.0-dev", path = "../../primitives/evm" }
+pallet-vm = { version = "4.0.0-dev", path = "../../frame/vm" }
+fp-vm = { version = "2.0.0-dev", path = "../../primitives/vm" }
 pallet-ethereum = { version = "2.0.0-dev", path = "../../frame/ethereum" }
 ethereum = { version = "0.7.1", features = ["with-codec"] }
 codec = { package = "parity-scale-codec", version = "2.0.0" }
->>>>>>> 6e2e9083
 rlp = "0.5"
 futures = { version = "0.3.1", features = ["compat"] }
 sha3 = "0.8"
