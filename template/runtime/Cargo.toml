[package]
name = "frontier-template-runtime"
version = "0.0.0"
authors = ["Parity Technologies <admin@parity.io>"]
edition = "2018"
license = "Unlicense"
homepage = "https://substrate.dev"
repository = "https://github.com/paritytech/frontier/"
publish = false

[package.metadata.docs.rs]
targets = ["x86_64-unknown-linux-gnu"]

[dependencies]
codec = { package = "parity-scale-codec", version = "2.0.0", default-features = false, features = ["derive"] }
serde = { version = "1.0.101", optional = true, features = ["derive"] }

frame-executive = { version = "3.0.0-dev", default-features = false, git = "https://github.com/paritytech/substrate.git", branch = "frontier" }
frame-support = { version = "3.0.0-dev", default-features = false, git = "https://github.com/paritytech/substrate.git", branch = "frontier" }
frame-system = { version = "3.0.0-dev", default-features = false, package = "frame-system", git = "https://github.com/paritytech/substrate.git", branch = "frontier" }
frame-system-rpc-runtime-api = { version = "3.0.0-dev", default-features = false, git = "https://github.com/paritytech/substrate.git", branch = "frontier" }

<<<<<<< HEAD
pallet-ethereum = { version = "0.1.0", default-features = false, path = "../../frame/ethereum" }
pallet-vm = { version = "2.0.0-dev", default-features = false, path = "../../frame/vm" }
pallet-vm-precompile-simple = { version = "2.0.0-dev", default-features = false, path = "../../frame/vm/precompile/simple" }
pallet-aura = { version = "2.0.0-dev", default-features = false, git = "https://github.com/paritytech/substrate.git", branch = "frontier" }
pallet-balances = { version = "2.0.0-dev", default-features = false, git = "https://github.com/paritytech/substrate.git", branch = "frontier" }
pallet-grandpa = { version = "2.0.0-dev", default-features = false, git = "https://github.com/paritytech/substrate.git", branch = "frontier" }
pallet-randomness-collective-flip = { version = "2.0.0-dev", default-features = false, git = "https://github.com/paritytech/substrate.git", branch = "frontier" }
pallet-sudo = { version = "2.0.0-dev", default-features = false, git = "https://github.com/paritytech/substrate.git", branch = "frontier" }
pallet-timestamp = { version = "2.0.0-dev", default-features = false, git = "https://github.com/paritytech/substrate.git", branch = "frontier" }
pallet-transaction-payment = { version = "2.0.0-dev", default-features = false, git = "https://github.com/paritytech/substrate.git", branch = "frontier" }
pallet-transaction-payment-rpc-runtime-api = { version = "2.0.0-dev", default-features = false, git = "https://github.com/paritytech/substrate.git", branch = "frontier" }
=======
pallet-ethereum = { default-features = false, path = "../../frame/ethereum" }
pallet-evm = { default-features = false, path = "../../frame/evm" }
pallet-dynamic-fee = { default-features = false, path = "../../frame/dynamic-fee" }
pallet-evm-precompile-simple = { default-features = false, path = "../../frame/evm/precompile/simple" }
pallet-evm-precompile-sha3fips = { default-features = false, path = "../../frame/evm/precompile/sha3fips" }
pallet-evm-precompile-modexp = { default-features = false, path = "../../frame/evm/precompile/modexp" }
pallet-aura = { version = "3.0.0-dev", default-features = false, git = "https://github.com/paritytech/substrate.git", branch = "frontier" }
pallet-balances = { version = "3.0.0-dev", default-features = false, git = "https://github.com/paritytech/substrate.git", branch = "frontier" }
pallet-grandpa = { version = "3.0.0-dev", default-features = false, git = "https://github.com/paritytech/substrate.git", branch = "frontier" }
pallet-randomness-collective-flip = { version = "3.0.0-dev", default-features = false, git = "https://github.com/paritytech/substrate.git", branch = "frontier" }
pallet-sudo = { version = "3.0.0-dev", default-features = false, git = "https://github.com/paritytech/substrate.git", branch = "frontier" }
pallet-timestamp = { version = "3.0.0-dev", default-features = false, git = "https://github.com/paritytech/substrate.git", branch = "frontier" }
pallet-transaction-payment = { version = "3.0.0-dev", default-features = false, git = "https://github.com/paritytech/substrate.git", branch = "frontier" }
pallet-transaction-payment-rpc-runtime-api = { version = "3.0.0-dev", default-features = false, git = "https://github.com/paritytech/substrate.git", branch = "frontier" }
>>>>>>> 6e2e9083

sp-api = { version = "3.0.0-dev", default-features = false, git = "https://github.com/paritytech/substrate.git", branch = "frontier" }
sp-block-builder = { default-features = false, git = "https://github.com/paritytech/substrate.git", branch = "frontier"}
sp-consensus-aura = { version = "0.9.0-dev", default-features = false, git = "https://github.com/paritytech/substrate.git", branch = "frontier" }
sp-core = { version = "3.0.0-dev", default-features = false, git = "https://github.com/paritytech/substrate.git", branch = "frontier" }
sp-inherents = { default-features = false, git = "https://github.com/paritytech/substrate.git", branch = "frontier"}
sp-io = { version = "3.0.0-dev", default-features = false, git = "https://github.com/paritytech/substrate.git", branch = "frontier" }
sp-offchain = { version = "3.0.0-dev", default-features = false, git = "https://github.com/paritytech/substrate.git", branch = "frontier" }
sp-runtime = { version = "3.0.0-dev", default-features = false, git = "https://github.com/paritytech/substrate.git", branch = "frontier" }
sp-session = { version = "3.0.0-dev", default-features = false, git = "https://github.com/paritytech/substrate.git", branch = "frontier" }
sp-std = { version = "3.0.0-dev", default-features = false, git = "https://github.com/paritytech/substrate.git", branch = "frontier" }
sp-transaction-pool = { version = "3.0.0-dev", default-features = false, git = "https://github.com/paritytech/substrate.git", branch = "frontier" }
sp-version = { version = "3.0.0-dev", default-features = false, git = "https://github.com/paritytech/substrate.git", branch = "frontier" }

fp-rpc = { default-features = false, path = "../../primitives/rpc" }
pallet-validator-set = { package = "substrate-validator-set", default-features = false, path = "../../frame/validator-set" }
pallet-session = { version = "2.0.0-dev", package = "pallet-session", default-features = false, git = "https://github.com/paritytech/substrate.git", branch = "frontier" }

[build-dependencies]
substrate-wasm-builder = { git = "https://github.com/paritytech/substrate.git", branch = "frontier" }

[features]
default = ["std", "aura"]
aura = []
manual-seal = []
std = [
	"codec/std",
	"serde",

	"frame-executive/std",
	"frame-support/std",
	"frame-system-rpc-runtime-api/std",
	"frame-system/std",
	"fp-rpc/std",

	"pallet-ethereum/std",
<<<<<<< HEAD
	"pallet-vm/std",
	"pallet-vm-precompile-simple/std",
=======
	"pallet-evm/std",
	"pallet-dynamic-fee/std",
	"pallet-evm-precompile-simple/std",
	"pallet-evm-precompile-sha3fips/std",
>>>>>>> 6e2e9083
	"pallet-aura/std",
	"pallet-balances/std",
	"pallet-grandpa/std",
	"pallet-randomness-collective-flip/std",
	"pallet-sudo/std",
	"pallet-timestamp/std",
	"pallet-transaction-payment-rpc-runtime-api/std",
	"pallet-transaction-payment/std",
	"pallet-validator-set/std",
	"pallet-session/std",

	"sp-api/std",
	"sp-block-builder/std",
	"sp-consensus-aura/std",
	"sp-core/std",
	"sp-inherents/std",
	"sp-io/std",
	"sp-offchain/std",
	"sp-runtime/std",
	"sp-session/std",
	"sp-std/std",
	"sp-transaction-pool/std",
	"sp-version/std",
]<|MERGE_RESOLUTION|>--- conflicted
+++ resolved
@@ -20,25 +20,12 @@
 frame-system = { version = "3.0.0-dev", default-features = false, package = "frame-system", git = "https://github.com/paritytech/substrate.git", branch = "frontier" }
 frame-system-rpc-runtime-api = { version = "3.0.0-dev", default-features = false, git = "https://github.com/paritytech/substrate.git", branch = "frontier" }
 
-<<<<<<< HEAD
-pallet-ethereum = { version = "0.1.0", default-features = false, path = "../../frame/ethereum" }
-pallet-vm = { version = "2.0.0-dev", default-features = false, path = "../../frame/vm" }
-pallet-vm-precompile-simple = { version = "2.0.0-dev", default-features = false, path = "../../frame/vm/precompile/simple" }
-pallet-aura = { version = "2.0.0-dev", default-features = false, git = "https://github.com/paritytech/substrate.git", branch = "frontier" }
-pallet-balances = { version = "2.0.0-dev", default-features = false, git = "https://github.com/paritytech/substrate.git", branch = "frontier" }
-pallet-grandpa = { version = "2.0.0-dev", default-features = false, git = "https://github.com/paritytech/substrate.git", branch = "frontier" }
-pallet-randomness-collective-flip = { version = "2.0.0-dev", default-features = false, git = "https://github.com/paritytech/substrate.git", branch = "frontier" }
-pallet-sudo = { version = "2.0.0-dev", default-features = false, git = "https://github.com/paritytech/substrate.git", branch = "frontier" }
-pallet-timestamp = { version = "2.0.0-dev", default-features = false, git = "https://github.com/paritytech/substrate.git", branch = "frontier" }
-pallet-transaction-payment = { version = "2.0.0-dev", default-features = false, git = "https://github.com/paritytech/substrate.git", branch = "frontier" }
-pallet-transaction-payment-rpc-runtime-api = { version = "2.0.0-dev", default-features = false, git = "https://github.com/paritytech/substrate.git", branch = "frontier" }
-=======
 pallet-ethereum = { default-features = false, path = "../../frame/ethereum" }
-pallet-evm = { default-features = false, path = "../../frame/evm" }
+pallet-vm = { default-features = false, path = "../../frame/vm" }
 pallet-dynamic-fee = { default-features = false, path = "../../frame/dynamic-fee" }
-pallet-evm-precompile-simple = { default-features = false, path = "../../frame/evm/precompile/simple" }
-pallet-evm-precompile-sha3fips = { default-features = false, path = "../../frame/evm/precompile/sha3fips" }
-pallet-evm-precompile-modexp = { default-features = false, path = "../../frame/evm/precompile/modexp" }
+pallet-vm-precompile-simple = { default-features = false, path = "../../frame/vm/precompile/simple" }
+pallet-vm-precompile-sha3fips = { default-features = false, path = "../../frame/vm/precompile/sha3fips" }
+pallet-vm-precompile-modexp = { default-features = false, path = "../../frame/vm/precompile/modexp" }
 pallet-aura = { version = "3.0.0-dev", default-features = false, git = "https://github.com/paritytech/substrate.git", branch = "frontier" }
 pallet-balances = { version = "3.0.0-dev", default-features = false, git = "https://github.com/paritytech/substrate.git", branch = "frontier" }
 pallet-grandpa = { version = "3.0.0-dev", default-features = false, git = "https://github.com/paritytech/substrate.git", branch = "frontier" }
@@ -47,7 +34,6 @@
 pallet-timestamp = { version = "3.0.0-dev", default-features = false, git = "https://github.com/paritytech/substrate.git", branch = "frontier" }
 pallet-transaction-payment = { version = "3.0.0-dev", default-features = false, git = "https://github.com/paritytech/substrate.git", branch = "frontier" }
 pallet-transaction-payment-rpc-runtime-api = { version = "3.0.0-dev", default-features = false, git = "https://github.com/paritytech/substrate.git", branch = "frontier" }
->>>>>>> 6e2e9083
 
 sp-api = { version = "3.0.0-dev", default-features = false, git = "https://github.com/paritytech/substrate.git", branch = "frontier" }
 sp-block-builder = { default-features = false, git = "https://github.com/paritytech/substrate.git", branch = "frontier"}
@@ -84,15 +70,10 @@
 	"fp-rpc/std",
 
 	"pallet-ethereum/std",
-<<<<<<< HEAD
 	"pallet-vm/std",
+	"pallet-dynamic-fee/std",
 	"pallet-vm-precompile-simple/std",
-=======
-	"pallet-evm/std",
-	"pallet-dynamic-fee/std",
-	"pallet-evm-precompile-simple/std",
-	"pallet-evm-precompile-sha3fips/std",
->>>>>>> 6e2e9083
+	"pallet-vm-precompile-sha3fips/std",
 	"pallet-aura/std",
 	"pallet-balances/std",
 	"pallet-grandpa/std",
