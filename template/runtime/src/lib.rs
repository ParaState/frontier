--- conflicted
+++ resolved
@@ -290,20 +290,12 @@
 
 
 parameter_types! {
-<<<<<<< HEAD
 	pub const ChainId: u64 = 123;
+	pub BlockGasLimit: U256 = U256::from(u32::max_value());
 }
 
 impl pallet_vm::Config for Runtime {
-	type FeeCalculator = FixedGasPrice;
-=======
-	pub const ChainId: u64 = 42;
-	pub BlockGasLimit: U256 = U256::from(u32::max_value());
-}
-
-impl pallet_evm::Config for Runtime {
 	type FeeCalculator = pallet_dynamic_fee::Module<Self>;
->>>>>>> 6e2e9083
 	type GasWeightMapping = ();
 	type CallOrigin = EnsureAddressTruncated;
 	type WithdrawOrigin = EnsureAddressTruncated;
@@ -312,21 +304,14 @@
 	type Event = Event;
 	type Runner = pallet_vm::runner::stack::Runner<Self>;
 	type Precompiles = (
-<<<<<<< HEAD
 		pallet_vm_precompile_simple::ECRecover,
 		pallet_vm_precompile_simple::Sha256,
 		pallet_vm_precompile_simple::Ripemd160,
 		pallet_vm_precompile_simple::Identity,
-=======
-		pallet_evm_precompile_simple::ECRecover,
-		pallet_evm_precompile_simple::Sha256,
-		pallet_evm_precompile_simple::Ripemd160,
-		pallet_evm_precompile_simple::Identity,
-		pallet_evm_precompile_modexp::Modexp,
-		pallet_evm_precompile_simple::ECRecoverPublicKey,
-		pallet_evm_precompile_sha3fips::Sha3FIPS256,
-		pallet_evm_precompile_sha3fips::Sha3FIPS512,
->>>>>>> 6e2e9083
+		pallet_vm_precompile_modexp::Modexp,
+		pallet_vm_precompile_simple::ECRecoverPublicKey,
+		pallet_vm_precompile_sha3fips::Sha3FIPS256,
+		pallet_vm_precompile_sha3fips::Sha3FIPS512,
 	);
 	type ChainId = ChainId;
 	type BlockGasLimit = BlockGasLimit;
@@ -371,24 +356,16 @@
 		System: frame_system::{Module, Call, Config, Storage, Event<T>},
 		RandomnessCollectiveFlip: pallet_randomness_collective_flip::{Module, Call, Storage},
 		Timestamp: pallet_timestamp::{Module, Call, Storage, Inherent},
-<<<<<<< HEAD
 		Balances: pallet_balances::{Module, Call, Storage, Config<T>, Event<T>},
 		Session: pallet_session::{Module, Call, Storage, Event, Config<T>},
 		ValidatorSet: pallet_validator_set::{Module, Call, Storage, Event<T>, Config<T>},
-		Aura: pallet_aura::{Module, Config<T>, Inherent},
-=======
 		Aura: pallet_aura::{Module, Config<T>},
->>>>>>> 6e2e9083
 		Grandpa: pallet_grandpa::{Module, Call, Storage, Config, Event},
 		TransactionPayment: pallet_transaction_payment::{Module, Storage},
 		Sudo: pallet_sudo::{Module, Call, Config<T>, Storage, Event<T>},
 		Ethereum: pallet_ethereum::{Module, Call, Storage, Event, Config, ValidateUnsigned},
-<<<<<<< HEAD
 		VM: pallet_vm::{Module, Config, Call, Storage, Event<T>},
-=======
-		EVM: pallet_evm::{Module, Config, Call, Storage, Event<T>},
 		DynamicFee: pallet_dynamic_fee::{Module, Call, Storage, Config, Inherent},
->>>>>>> 6e2e9083
 	}
 );
 
